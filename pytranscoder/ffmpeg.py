--- conflicted
+++ resolved
@@ -34,15 +34,9 @@
         :param _path:   Absolute path to media file
         :return:        Instance of MediaInfo
         """
-<<<<<<< HEAD
-        with subprocess.Popen([self.ffmpeg, '-i', _path], stderr=subprocess.PIPE) as proc:
+        with subprocess.Popen([self.path, '-i', _path], stderr=subprocess.PIPE) as proc:
             output = proc.stderr.read().decode(encoding='utf8', errors='replace')
-            mi = MediaInfo.parse_details(_path, output)
-=======
-        with subprocess.Popen([self.path, '-i', _path], stderr=subprocess.PIPE) as proc:
-            output = proc.stderr.read().decode(encoding='utf8')
             mi = MediaInfo.parse_ffmpeg_details(_path, output)
->>>>>>> 6f38b8ab
             if mi.valid:
                 return mi
         # try falling back to ffprobe, if it exists
@@ -98,44 +92,7 @@
             self.log_path = None
 
     def run(self, params, event_callback) -> Optional[int]:
-<<<<<<< HEAD
-
-        self.last_command = ' '.join([self.ffmpeg, *params])
-        with subprocess.Popen([self.ffmpeg,
-                               *params],
-                              stdout=subprocess.PIPE,
-                              stderr=subprocess.STDOUT,
-                              universal_newlines=True,
-                              errors='replace',
-                              shell=False) as p:
-
-            for stats in self.monitor_ffmpeg(p):
-                if event_callback is not None:
-                    veto = event_callback(stats)
-                    if veto:
-                        p.kill()
-                        return None
-            return p.returncode
-
-    def run_remote(self, sshcli: str, user: str, ip: str, params: list, event_callback) -> Optional[int]:
-        cli = [sshcli, user + '@' + ip, self.ffmpeg, *params]
-        self.last_command = ' '.join(cli)
-        with subprocess.Popen(cli,
-                              stdout=subprocess.PIPE,
-                              stderr=subprocess.STDOUT,
-                              universal_newlines=True,
-                              errors='replace',
-                              shell=False) as p:
-            for stats in self.monitor_ffmpeg(p):
-                if event_callback is not None:
-                    veto = event_callback(stats)
-                    if veto:
-                        p.kill()
-                        return None
-            return p.returncode
-=======
         return self.execute_and_monitor(params, event_callback, self.monitor_ffmpeg)
 
     def run_remote(self, sshcli: str, user: str, ip: str, params: list, event_callback) -> Optional[int]:
-        return self.remote_execute_and_monitor(sshcli, user, ip, params, event_callback, self.monitor_ffmpeg)
->>>>>>> 6f38b8ab
+        return self.remote_execute_and_monitor(sshcli, user, ip, params, event_callback, self.monitor_ffmpeg)